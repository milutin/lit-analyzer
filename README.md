<p align="center">
  <img src="https://raw.githubusercontent.com/runem/ts-lit-plugin/master/documentation/asset/lit-plugin@256w.png" alt="Logo" width="200" height="auto" />
</p>
<h1 align="center">lit-analyzer</h1>
<p align="center">
<<<<<<< HEAD
		<a href="https://npmcharts.com/compare/lit-analyzer?minimal=true"><img alt="Downloads per month" src="https://img.shields.io/npm/dm/lit-analyzer.svg" height="20"/></a>
<a href="https://www.npmjs.com/package/lit-analyzer"><img alt="NPM Version" src="https://img.shields.io/npm/v/lit-analyzer.svg" height="20"/></a>
<a href="https://david-dm.org/runem/lit-analyzer"><img alt="Dependencies" src="https://img.shields.io/david/runem/lit-analyzer.svg" height="20"/></a>
<a href="https://github.com/runem/lit-analyzer/graphs/contributors"><img alt="Contributors" src="https://img.shields.io/github/contributors/runem/lit-analyzer.svg" height="20"/></a>
=======
		<a href="https://npmcharts.com/compare/ts-lit-plugin?minimal=true"><img alt="Downloads per month" src="https://img.shields.io/npm/dm/ts-lit-plugin.svg" height="20"/></a>
<a href="https://www.npmjs.com/package/ts-lit-plugin"><img alt="NPM Version" src="https://img.shields.io/npm/v/ts-lit-plugin.svg" height="20"/></a>
<a href="https://david-dm.org/runem/ts-lit-plugin"><img alt="Dependencies" src="https://img.shields.io/david/runem/ts-lit-plugin.svg" height="20"/></a>
<a href="https://github.com/runem/ts-lit-plugin/graphs/contributors"><img alt="Contributors" src="https://img.shields.io/github/contributors/runem/ts-lit-plugin.svg" height="20"/></a>
>>>>>>> f2f0a625
<a href="https://marketplace.visualstudio.com/items?itemName=runem.lit-plugin"><img alt="Publish at vscode marketplace" src="https://vsmarketplacebadge.apphb.com/version/runem.lit-plugin.svg" height="20"/></a>
	</p>


<p align="center">
  <img src="https://raw.githubusercontent.com/runem/ts-lit-plugin/master/documentation/asset/lit-plugin.gif" alt="Lit plugin GIF"/>
</p>

<<<<<<< HEAD
`lit-analyzer` is a CLI that makes it possible to easily analyze all `lit-html` templates in your code. It performs type checking on your bindings and automatically picks up on web components. 


[![-----------------------------------------------------](https://raw.githubusercontent.com/andreasbm/readme/master/assets/lines/rainbow.png)](#installation)

=======

[![-----------------------------------------------------](https://raw.githubusercontent.com/andreasbm/readme/master/assets/lines/rainbow.png)](#table-of-contents)

## ➤ Table of Contents

* [➤ Installation](#-installation)
	* [Visual Studio Code](#visual-studio-code)
	* [Other](#other)
* [➤ Features](#-features)
	* [✅ Attribute/property type checking](#-attributeproperty-type-checking)
	* [🔍 Automatically pick up on custom elements](#-automatically-pick-up-on-custom-elements)
	* [🌎 Support for dependencies that extend the global HTMLElementTagNameMap](#-support-for-dependencies-that-extend-the-global-htmlelementtagnamemap)
	* [📣 Report missing imports of custom elements](#-report-missing-imports-of-custom-elements)
	* [⚡️Event checking](#event-checking)
	* [📬 Slot checking](#-slot-checking)
	* [🚶Goto definition](#goto-definition)
	* [✏️ Code completions for css and html](#-code-completions-for-css-and-html)
	* [📖 Quick info on hover for html tags and attributes](#-quick-info-on-hover-for-html-tags-and-attributes)
	* [🙈 Support for @ts-ignore comments inside html](#-support-for-ts-ignore-comments-inside-html)
	* [⚠️ Warning if required attributes are not included](#-warning-if-required-attributes-are-not-included)
	* [💅 Reformat html](#-reformat-html)
	* [🚪 Auto close tags](#-auto-close-tags)
* [➤ Feature comparison](#-feature-comparison)
* [➤ Configuring the plugin](#-configuring-the-plugin)
	* [General settings](#general-settings)
		* [disable](#disable)
		* [htmlTemplateTags](#htmltemplatetags)
		* [cssTemplateTags](#csstemplatetags)
		* [format.disable](#formatdisable)
	* [Add checks](#add-checks)
		* [checkUnknownEvents](#checkunknownevents)
	* [Skip checks](#skip-checks)
		* [skipMissingImports](#skipmissingimports)
		* [skipSuggestions](#skipsuggestions)
		* [skipUnknownTags](#skipunknowntags)
		* [skipUnknownAttributes](#skipunknownattributes)
		* [skipUnknownProperties](#skipunknownproperties)
		* [skipUnknownSlots](#skipunknownslots)
		* [skipTypeChecking](#skiptypechecking)
		* [skipCssChecks](#skipcsschecks)
	* [Extra data](#extra-data)
		* [globalTags](#globaltags)
		* [globalAttributes](#globalattributes)
		* [globalEvents](#globalevents)
		* [customHtmlData](#customhtmldata)
* [➤ Contributors](#-contributors)
* [➤ License](#-license)

[![-----------------------------------------------------](https://raw.githubusercontent.com/andreasbm/readme/master/assets/lines/rainbow.png)](#installation)

>>>>>>> f2f0a625
## ➤ Installation

<!-- prettier-ignore -->
```bash
$ npm install lit-analyzer -g
```

* If you use Visual Studio Code you can also install the [lit-plugin](https://marketplace.visualstudio.com/items?itemName=runem.lit-plugin) extension. 
* If you use Typescript you can also install [ts-lit-plugin](link-coming-soon).

[![-----------------------------------------------------](https://raw.githubusercontent.com/andreasbm/readme/master/assets/lines/rainbow.png)](#usage)

## ➤ Usage

`lit-analyzer` analyzes an optional `input glob` and emits the output to the console as default. When the `input glob` is omitted it will analyze all components in `src`.

<!-- prettier-ignore -->
```bash
$ lit-analyzer src
$ lit-analyzer "src/**/*.{js,ts}"
$ lit-analyzer my-element.js
$ lit-analyzer --format markdown --outFile result.md 
```

[![-----------------------------------------------------](https://raw.githubusercontent.com/andreasbm/readme/master/assets/lines/rainbow.png)](#features)

## ➤ Features

**Validating custom elements**

<!-- prettier-ignore -->
| Feature | Description |
| :------ | ----------- |
| [no-unknown-tag-name](#-unknown-tag-name)                          | Unknown tag names are checked. Be aware that not all custom elements from libraries will be found out of the box. |
| [no-missing-import](#-missing-imports)                             | When using custom elements in HTML it is checked if the element has been imported and is available in the current context. |
| [no-unclosed-tag](#-unclosed-tag)                                  | Unclosed tags, and invalid self closing tags like custom elements tags, are checked. |


**Validating binding names**

<!-- prettier-ignore -->
| Feature | Description |
| :------ | ----------- |
| [no-unknown-attribute](#-unknown-attribute-or-property)<br> [no-unknown-property](#-unknown-attribute-or-property) | You will get a warning whenever you use an unknown attribute or property within your `lit-html` template. |
| [no-unknown-event](#-unknown-event)                                | You can opt in to check for unknown event names. |
| [no-unknown-slot](#-unknown-slot-name)                             | Using the "@slot" jsdoc tag on your custom element class, you can tell which slots are accepted for a particular element. |
| [✏️ Documenting slots, events, attributes and properties](#-documenting-slots-events-attributes-and-properties) | |
| [Custom vscode html data format](#-custom-vscode-html-data-format)                        | |

**Validating binding types**

<!-- prettier-ignore -->
| Feature | Description |
| :------ | ----------- |
| [no-invalid-boolean-binding](#-boolean-attribute-binding-on-a-non-boolean-type)           | Disallow boolean attribute bindings on non-boolean types. |
| [no-expressionless-property-binding](#-property-binding-without-an-expression)            | Disallow property bindings without an expression. |
| [no-noncallable-event-binding](#-event-handler-binding-with-a-non-callable-type)          | Disallow event listener bindings with a noncallable type. |
| [no-boolean-in-attribute-binding](#-binding-to-a-boolean-in-an-attribute-binding)         | Disallow attribute bindings with a boolean type. |
| [no-complex-attribute-binding](#-attribute-binding-with-complex-type)                     | Disallow attribute bindings with a complex type. |
| [no-nullable-attribute-binding](#-attribute-binding-with-value-that-can-be-undefined--null-) | Disallow attribute bindings with nullable types such as "null" or "undefined".  |
| [no-incompatible-type-binding](#-binding-an-incompatible-type)                            | Disallow incompatible type in bindings.  |
| [no-invalid-directive-binding](#-invalid-usage-of-directives)                             | Disallow using built-in directives in unsupported bindings. |

**Validating LitElement**

<!-- prettier-ignore -->
| Feature | Description |
| :------ | ----------- |
| [no-incompatible-lit-element-property-type](#-incompatible-litelement-property-type) | When using the @property decorator in Typescript, the property option `type` is checked against the declared property Typescript type |
| [no-unknown-lit-element-property-type](#-unknown-litelement-property-type)           | LitElement provides default converters. For example 'Function' is not a valid default converter type for a LitElement-managed property. |
| [no-invalid-attribute-name](#-invalid-attribute-name)              | When using the property option `attribute`, the value is checked to make sure it's a valid attribute name. |
| [no-invalid-tag-name](#-invalid-custom-element-tag-name)           | When defining a custom element the tag name is checked to make sure it's valid. |
| [💅 Validating CSS](#-validating-css)                              | CSS within the tagged template literal `css` will be validated. |

### Validating custom elements
All web components in your code are analyzed using [web-component-analyzer](https://github.com/runem/web-component-analyzer) which supports native custom elements and web components built with LitElement.

#### 🤷‍ Unknown tag name

Web components defined in libraries needs to either extend the global `HTMLElementTagNameMap` (typescript definition file) or include the "@customElement tag-name" jsdoc on the custom element class.

Below you will see an example of what to add to your library typescript definition files if you want type checking support for a given html tag name.

```typescript
declare global {
  interface HTMLElementTagNameMap {
    "my-element": MyElement;
  }
}
```

#### 📣 Missing imports

When using custom elements in HTML it is checked if the element has been imported and is available in the current context. It's considered imported if any imported module (or their imports) defines the custom element. You can disable this check by setting `skipMissingImports` to true in the configuration (see [Configuring the plugin](#configuring-the-plugin)).

<<<<<<< HEAD
The following example is considered a warning:
```js
// No import of "my-element"
html`<my-element></my-element>`
```

The following example is not considered a warning:
```js
import "my-element.js";
html`<my-element></my-element>`
```
=======

[![-----------------------------------------------------](https://raw.githubusercontent.com/andreasbm/readme/master/assets/lines/rainbow.png)](#features)

## ➤ Features
>>>>>>> f2f0a625


#### ☯ Unclosed tag

Unclosed tags, and invalid self closing tags like custom elements tags, are checked.

The following examples are considered warnings:
```js
html`<div>`
html`<video />`
html`<custom-element />`
```

The following examples are not considered warnings:
```js
html`<div></div>`
html`<custom-element></custom-element>`
html`<video></video>`
html`<input />`
```

### Validating binding names

Attributes, properties and events are picked up on custom elements using [web-component-analyzer](https://github.com/runem/web-component-analyzer) which supports native custom elements and web components built with LitElement.

#### ✅ Unknown attribute or property

You will get a warning whenever you use an unknown attribute or property. This check is made on both custom elements and built in elements. 

**The following example is considered a warning:**
```js
html`<input .valuuue="${value}" unknownattribute="button" />`
```

**The following example is not considered a warning:**
```js
html`<input .value="${value}" type="button" />`
```

#### ⚡️ Unknown event

You can opt in to check for unknown event names. Using the `@event` jsdoc or the statement `this.dispatch(new CustomElement("my-event))` will make the event name available. Event names defined on an element are accepted globally because events bubbles. 

The following example is considered a warning:
```js
html`<input @iinput="${console.log}" />`
```

The following example is not considered a warning:
```js
html`<input @input="${console.log}" />`
```

#### 📬 Unknown slot name

Using the "@slot" jsdoc tag on your custom element class, you can tell which slots are accepted for a particular element. Then you will get warnings for invalid slot names and if you forget to add the slot attribute on elements without an unnamed slot.

```js
/**
 * @slot - This is a comment for the unnamed slot
 * @slot right - Right content
 * @slot left
 */
class MyElement extends HTMLElement {
}
customElements.define("my-element", MyElement);
```

The following example is considered a warning:
```js
html`
<my-element>
  <div slot="not a slot name"></div>
</my-element>
`
```

The following example is not considered a warning:
```js
html`
<my-element>
  <div></div>
  <div slot="right"></div>
  <div slot="left"></div>
</my-element>
`
```

#### ✏️ Documenting slots, events, attributes and properties

You can document attributes, properties, events and slots on your custom elements using the following jsdoc tags.

```js
/**
 * This is my element
 * @attr size
 * @attr {red|blue} color - The color of my element
 * @prop {String} value
 * @prop {Boolean} myProp - This is my property
 * @fires change
 * @fires my-event - This is my own event
 * @slot - This is a comment for the unnamed slot
 * @slot right - Right content
 * @slot left
 */
@customElement("my-element")
class MyElement extends LitElement { 
}
```

####  Custom vscode html data format

<!--This plugin already supports [custom vscode html data format](https://code.visualstudio.com/updates/v1_31#_html-and-css-custom-data-support) (see the configuration section) and I will of course work on supporting more methods of shipping metadata alongside custom elements.-->


### Validating binding types

Be aware that many checks involving analyzing bindings will work better in Typescript files because we have more information about the values being bound.

#### ❓ Boolean attribute binding on a non-boolean type

It never makes sense to use the boolean attribute binding on a non-boolean type.

The following example is considered a warning:
```js
html`<input ?type="${"button"}" />`
```

The following example is not considered warning:
```js
html`<input ?disabled="${isDisabled}" />`
```

#### ⚫️ Property binding without an expression

Because of how `lit-html` [parses bindings internally](https://github.com/Polymer/lit-html/issues/843) you cannot use the property binding without an expression.

The following example is considered a warning:
```js
html`<input .value="text" />`
```

The following example is not considered a warning:
```js
html`<input .value="${text}" />`
```

#### 🌀 Event handler binding with a non-callable type

It's a common mistake to incorrectly call the function when setting up an event handler binding. This makes the function call whenever the code evaluates. 

The following examples are considered warnings:
```js
html`<button @click="${myEventHandler()}">Click</button>`
html`<button @click="${{hannndleEvent: console.log()}}">Click</button>`
```

The following examples are not considered warnings:
```js
html`<button @click="${myEventHandler}">Click</button>`
html`<button @click="${{handleEvent: console.log}}">Click</button>`
```

#### 😈 Binding to a boolean in an attribute binding

You should not be binding to a boolean type using an attribute binding because it could result in binding the string "true" or "false". Instead you should be using a *boolean* attribute binding.

This error is particular tricky, because the string "false" is truthy when evaluated in a conditional.

The following example is considered a warning:
```js
html`<input disabled="${isDisabled}" />`
```

The following example is not considered a warning:
```js
html`<input ?disabled="${isDisabled}" />`
```

#### ☢️ Attribute binding with complex type

Binding an object using an attribute binding would result in binding the string "[object Object]" to the attribute. In this cases it's probably better to use a property binding instead.

The following example is considered a warning:
```js
html`<my-list listitems="${listItems}"></my-list>`
```

The following example is not considered a warning:
```js
html`<my-list .listItems="${listItems}"></my-list>`
```


#### ⭕️ Attribute binding with value that can be undefined | null 

Binding `undefined` or `null` in an attribute binding will result in binding the string "undefined" or "null". Here you should probably wrap your expression in the "ifDefined" directive.

The following examples are considered warnings:
```js
html`<input value="${maybeUndefined}" />`
html`<input value="${maybeNull}" />`
```

The following examples are not considered warnings:
```js
html`<input value="${ifDefined(maybeUndefined)}" />`
html`<input value="${ifDefined(maybeNull === null ? undefined : maybeNull)}" />`
```

#### 💔 Binding an incompatible type

Assignments in your HTML are typed checked just like it would be in Typescript.

The following examples are considered warnings:
```js
html`<input type="wrongvalue" />`
html`<input placeholder />`
html`<input max="${"hello"}" />`
html`<my-list .listItems="${123}"></my-list>`
```

The following examples are not considered warnings:
```js
html`<input type="button" />`
html`<input placeholder="a placeholder" />`
html`<input max="${123}" />`
html`<my-list .listItems="${listItems}"></my-list>`
```

#### 💥 Invalid usage of directives

Directives are checked to make sure that the following rules are met. The directives already make these checks on runtime, so this will help you catch errors before runtime.
* `ifDefined` is only used in an attribute binding.
* `class` is only used in an attribute binding on the 'class' attribute.
* `style` is only used in an attribute binding on the 'style' attribute.
* `unsafeHTML`, `cache`, `repeat`, `asyncReplace` and `asyncAppend` are only used within a text binding.

The following examples are considered warnings:
```js
html`<button value="${unsafeHTML(html)}"></button>`
html`<input .value="${ifDefined(myValue)}" />`
html`<div role="${class(classMap)}"></div>`
```

The following examples are not considered warnings:
```js
html`<button>${unsafeHTML(html)}</button>`
html`<input .value="${myValue}" />`
html`<input value="${myValue}" />`
html`<div class="${class(classMap)}"></div>`
```



### Validating LitElement

#### 💞 Incompatible LitElement property type

When using the @property decorator in Typescript, the property option `type` is checked against the declared property Typescript type.

The following examples are considered warnings:
```js
class MyElement extends LitElement {
  @property({type: Number}) text: string;
  @property({type: Boolean}) count: number;
  @property({type: String}) disabled: boolean;
  @property({type: Object}) list: ListItem[];
}
```

The following examples are not considered warnings:
```js
class MyElement extends LitElement {
  @property({type: String}) text: string;
  @property({type: Number}) count: number;
  @property({type: Boolean}) disabled: boolean;
  @property({type: Array}) list: ListItem[];
}
```

#### 👎 Unknown LitElement property type

The default converter in LitElement only accepts `String`, `Boolean`, `Number`, `Array` and `Object`, so all other values for `type` are considered warnings. This check doesn't run if a custom converter is used.

The following example is considered a warning:
```js
class MyElement extends LitElement {
  static get properties () {
    return {
      callback: {
        type: Function
      },
      text: {
        type: MyElement
      }
    }
  }
}
```

The following example is not considered a warning:
```js
class MyElement extends LitElement {
  static get properties () {
    return {
      callback: {
        type: Function,
        converter: myCustomConverter
      },
      text: {
        type: String
      }
    }
  }
}
```


#### ⁉️ Invalid attribute name

When using the property option `attribute`, the value is checked to make sure it's a valid attribute name.

The following example is considered a warning:
```js
class MyElement extends LitElement {
  static get properties () {
    return {
      text: {
        attribute: "invald=name"
      }
    }
  }
}
```

#### ⁉️ Invalid custom element tag name

When defining a custom element, the tag name is checked to make sure it's a valid custom element name.

The following example is considered a warning:
```js
@customElement("wrongElementName")
class MyElement extends LitElement {
}

customElements.define("alsoWrongName", MyElement);
```

The following example is not considered a warning:
```js
@customElement("my-element")
class MyElement extends LitElement {
}

customElements.define("correct-element-name", MyElement);
```

#### 💅 Validating CSS

<<<<<<< HEAD
`lit-analyzer` uses [vscode-html-languageservice](https://github.com/Microsoft/vscode-html-languageservice) to validate CSS.
=======

[![-----------------------------------------------------](https://raw.githubusercontent.com/andreasbm/readme/master/assets/lines/rainbow.png)](#feature-comparison)

## ➤ Feature comparison
This plugin is similar to [vscode-lit-html](https://github.com/mjbvz/vscode-lit-html) on many points. The power of `vscode-lit-html` is that it covers all the basic functionality of HTML in tagged templates so it's a plugin that can be easily used with other libraries than `lit-html`. However `ts-lit-plugin` aims to be a specialized plugin for working with `lit-element` so for example it supports `css` and discovers web components out of the box.

Below is a comparison table of the two plugins.

| Feature                 | [vscode-lit-html](https://github.com/mjbvz/vscode-lit-html)   | [vscode-lit-plugin](https://github.com/runem/vscode-lit-plugin) |
|-------------------------|------------|------------|
| CSS support             | ❌         | ✅         |
| Goto definition         | ❌         | ✅         |
| Check missing imports   | ❌         | ✅         |
| Auto discover web components | ❌    | ✅         |
| Template type checking  | ❌         | ✅         |
| Report unknown tag names | ❌        | ✅         |
| Report unknown attrs    | ❌         | ✅         |
| Report unknown props    | ❌         | ✅         |
| Report unknown events   | ❌         | ✅         |
| Report unknown slots    | ❌         | ✅         |
| Support for vscode custom data format | ❌| ✅    |
| Auto close tags         | ✅         | ✅         |
| Syntax Highlighting     | ✅         | ✅         |
| Completions             | ✅         | ✅         |
| Quick info on hover     | ✅         | ✅         |
| Code folding            | ✅         | ⚠️ (disabled until problem with calling 'program.getSourceFile' is fixed) |
| Formatting              | ✅         | ⚠️ (disabled until problem with nested templates is fixed) |
>>>>>>> f2f0a625


[![-----------------------------------------------------](https://raw.githubusercontent.com/andreasbm/readme/master/assets/lines/rainbow.png)](#configuring-the-plugin)

## ➤ Configuring the plugin

If you are using the vscode plugin you can configure these options directly from extension settings. If not you can add the options directly to the `compilerOptions.plugins` section of your `ts-config.json` file.

### General settings
#### disable

-   **Type**: boolean
-   **Default**: false
-   **Description**: Completely disable this plugin.

#### htmlTemplateTags

-   **Type**: string[]
-   **Default**: ["html", "raw"]
-   **Description**: List of template tags to enable html support in.

#### cssTemplateTags

-   **Type**: string[]
-   **Default**: ["css"]
-   **Description**: List of template tags to enable css support in.

#### format.disable

-   **Type**: boolean
-   **Default**: false
-   **Description**: Disable formatting the HTML on code reformat.

### Add checks
#### checkUnknownEvents

-   **Type**: boolean
-   **Default**: false
-   **Description**: Activating this setting will make the plugin emit errors on unknown events.

### Skip checks
#### skipMissingImports

-   **Type**: boolean
-   **Default**: false
-   **Description**: Skip reporting missing imports of custom elements.

#### skipSuggestions

-   **Type**: boolean
-   **Default**: false
-   **Description**: Don't attach suggestions alongside warnings and errors.

#### skipUnknownTags

-   **Type**: boolean
-   **Default**: false
-   **Description**: Skip reporting unknown html tags.

#### skipUnknownAttributes

-   **Type**: boolean
-   **Default**: false
-   **Description**: Skip reporting unknown html attributes.

#### skipUnknownProperties

-   **Type**: boolean
-   **Default**: false
-   **Description**: Skip reporting unknown properties on elements.

#### skipUnknownSlots

-   **Type**: boolean
-   **Default**: false
-   **Description**: Skip reporting unknown slot names.

#### skipTypeChecking

-   **Type**: boolean
-   **Default**: false
-   **Description**: Skip type checking of attributes and properties.

#### skipCssChecks

-   **Type**: boolean
-   **Default**: false
-   **Description**: Skip all checking of css.

### Extra data
#### globalTags

-   **Type**: string[]
-   **Description**: List of html tag names that you expect to be present at all times.

#### globalAttributes

-   **Type**: string[]
-   **Description**: List of html attributes names that you expect to be present at all times.

#### globalEvents

-   **Type**: string[]
-   **Description**: List of event names that you expect to be present at all times.

#### customHtmlData

-   **Type**: [Vscode custom HTML data format](https://github.com/Microsoft/vscode-html-languageservice/blob/master/docs/customData.md) you can both specify a relative file paths or an entire objects with the data here. This value can both be an array and an object.
-   **Description**: This plugin support the [custom vscode html data format](https://code.visualstudio.com/updates/v1_31#_html-and-css-custom-data-support) through this setting.
<<<<<<< HEAD
 



[![-----------------------------------------------------](https://raw.githubusercontent.com/andreasbm/readme/master/assets/lines/rainbow.png)](#contributors)

=======


[![-----------------------------------------------------](https://raw.githubusercontent.com/andreasbm/readme/master/assets/lines/rainbow.png)](#contributors)

>>>>>>> f2f0a625
## ➤ Contributors


| [<img alt="Rune Mehlsen" src="https://avatars2.githubusercontent.com/u/5372940?s=460&v=4" width="100">](https://twitter.com/runemehlsen) | [<img alt="Andreas Mehlsen" src="https://avatars1.githubusercontent.com/u/6267397?s=460&v=4" width="100">](https://twitter.com/andreasmehlsen) | [<img alt="You?" src="https://joeschmoe.io/api/v1/random" width="100">](https://github.com/runem/ts-lit-plugin/blob/master/CONTRIBUTING.md) |
|:--------------------------------------------------:|:--------------------------------------------------:|:--------------------------------------------------:|
| [Rune Mehlsen](https://twitter.com/runemehlsen)  | [Andreas Mehlsen](https://twitter.com/andreasmehlsen) | [You?](https://github.com/runem/ts-lit-plugin/blob/master/CONTRIBUTING.md) |


[![-----------------------------------------------------](https://raw.githubusercontent.com/andreasbm/readme/master/assets/lines/rainbow.png)](#license)

## ➤ License

Licensed under [MIT](https://opensource.org/licenses/MIT).<|MERGE_RESOLUTION|>--- conflicted
+++ resolved
@@ -3,17 +3,10 @@
 </p>
 <h1 align="center">lit-analyzer</h1>
 <p align="center">
-<<<<<<< HEAD
-		<a href="https://npmcharts.com/compare/lit-analyzer?minimal=true"><img alt="Downloads per month" src="https://img.shields.io/npm/dm/lit-analyzer.svg" height="20"/></a>
-<a href="https://www.npmjs.com/package/lit-analyzer"><img alt="NPM Version" src="https://img.shields.io/npm/v/lit-analyzer.svg" height="20"/></a>
-<a href="https://david-dm.org/runem/lit-analyzer"><img alt="Dependencies" src="https://img.shields.io/david/runem/lit-analyzer.svg" height="20"/></a>
-<a href="https://github.com/runem/lit-analyzer/graphs/contributors"><img alt="Contributors" src="https://img.shields.io/github/contributors/runem/lit-analyzer.svg" height="20"/></a>
-=======
-		<a href="https://npmcharts.com/compare/ts-lit-plugin?minimal=true"><img alt="Downloads per month" src="https://img.shields.io/npm/dm/ts-lit-plugin.svg" height="20"/></a>
-<a href="https://www.npmjs.com/package/ts-lit-plugin"><img alt="NPM Version" src="https://img.shields.io/npm/v/ts-lit-plugin.svg" height="20"/></a>
-<a href="https://david-dm.org/runem/ts-lit-plugin"><img alt="Dependencies" src="https://img.shields.io/david/runem/ts-lit-plugin.svg" height="20"/></a>
-<a href="https://github.com/runem/ts-lit-plugin/graphs/contributors"><img alt="Contributors" src="https://img.shields.io/github/contributors/runem/ts-lit-plugin.svg" height="20"/></a>
->>>>>>> f2f0a625
+		<a href="https://npmcharts.com/compare/lit-analyzer?minimal=true"><img alt="Downloads per month" src="https://img.shields.io/npm/dm/lit-analyzer.svg" height="20"/></a>
+<a href="https://www.npmjs.com/package/lit-analyzer"><img alt="NPM Version" src="https://img.shields.io/npm/v/lit-analyzer.svg" height="20"/></a>
+<a href="https://david-dm.org/runem/lit-analyzer"><img alt="Dependencies" src="https://img.shields.io/david/runem/lit-analyzer.svg" height="20"/></a>
+<a href="https://github.com/runem/lit-analyzer/graphs/contributors"><img alt="Contributors" src="https://img.shields.io/github/contributors/runem/lit-analyzer.svg" height="20"/></a>
 <a href="https://marketplace.visualstudio.com/items?itemName=runem.lit-plugin"><img alt="Publish at vscode marketplace" src="https://vsmarketplacebadge.apphb.com/version/runem.lit-plugin.svg" height="20"/></a>
 	</p>
 
@@ -22,64 +15,11 @@
   <img src="https://raw.githubusercontent.com/runem/ts-lit-plugin/master/documentation/asset/lit-plugin.gif" alt="Lit plugin GIF"/>
 </p>
 
-<<<<<<< HEAD
 `lit-analyzer` is a CLI that makes it possible to easily analyze all `lit-html` templates in your code. It performs type checking on your bindings and automatically picks up on web components. 
 
-
-[![-----------------------------------------------------](https://raw.githubusercontent.com/andreasbm/readme/master/assets/lines/rainbow.png)](#installation)
-
-=======
-
-[![-----------------------------------------------------](https://raw.githubusercontent.com/andreasbm/readme/master/assets/lines/rainbow.png)](#table-of-contents)
-
-## ➤ Table of Contents
-
-* [➤ Installation](#-installation)
-	* [Visual Studio Code](#visual-studio-code)
-	* [Other](#other)
-* [➤ Features](#-features)
-	* [✅ Attribute/property type checking](#-attributeproperty-type-checking)
-	* [🔍 Automatically pick up on custom elements](#-automatically-pick-up-on-custom-elements)
-	* [🌎 Support for dependencies that extend the global HTMLElementTagNameMap](#-support-for-dependencies-that-extend-the-global-htmlelementtagnamemap)
-	* [📣 Report missing imports of custom elements](#-report-missing-imports-of-custom-elements)
-	* [⚡️Event checking](#event-checking)
-	* [📬 Slot checking](#-slot-checking)
-	* [🚶Goto definition](#goto-definition)
-	* [✏️ Code completions for css and html](#-code-completions-for-css-and-html)
-	* [📖 Quick info on hover for html tags and attributes](#-quick-info-on-hover-for-html-tags-and-attributes)
-	* [🙈 Support for @ts-ignore comments inside html](#-support-for-ts-ignore-comments-inside-html)
-	* [⚠️ Warning if required attributes are not included](#-warning-if-required-attributes-are-not-included)
-	* [💅 Reformat html](#-reformat-html)
-	* [🚪 Auto close tags](#-auto-close-tags)
-* [➤ Feature comparison](#-feature-comparison)
-* [➤ Configuring the plugin](#-configuring-the-plugin)
-	* [General settings](#general-settings)
-		* [disable](#disable)
-		* [htmlTemplateTags](#htmltemplatetags)
-		* [cssTemplateTags](#csstemplatetags)
-		* [format.disable](#formatdisable)
-	* [Add checks](#add-checks)
-		* [checkUnknownEvents](#checkunknownevents)
-	* [Skip checks](#skip-checks)
-		* [skipMissingImports](#skipmissingimports)
-		* [skipSuggestions](#skipsuggestions)
-		* [skipUnknownTags](#skipunknowntags)
-		* [skipUnknownAttributes](#skipunknownattributes)
-		* [skipUnknownProperties](#skipunknownproperties)
-		* [skipUnknownSlots](#skipunknownslots)
-		* [skipTypeChecking](#skiptypechecking)
-		* [skipCssChecks](#skipcsschecks)
-	* [Extra data](#extra-data)
-		* [globalTags](#globaltags)
-		* [globalAttributes](#globalattributes)
-		* [globalEvents](#globalevents)
-		* [customHtmlData](#customhtmldata)
-* [➤ Contributors](#-contributors)
-* [➤ License](#-license)
-
-[![-----------------------------------------------------](https://raw.githubusercontent.com/andreasbm/readme/master/assets/lines/rainbow.png)](#installation)
-
->>>>>>> f2f0a625
+
+[![-----------------------------------------------------](https://raw.githubusercontent.com/andreasbm/readme/master/assets/lines/rainbow.png)](#installation)
+
 ## ➤ Installation
 
 <!-- prettier-ignore -->
@@ -89,9 +29,9 @@
 
 * If you use Visual Studio Code you can also install the [lit-plugin](https://marketplace.visualstudio.com/items?itemName=runem.lit-plugin) extension. 
 * If you use Typescript you can also install [ts-lit-plugin](link-coming-soon).
-
-[![-----------------------------------------------------](https://raw.githubusercontent.com/andreasbm/readme/master/assets/lines/rainbow.png)](#usage)
-
+
+[![-----------------------------------------------------](https://raw.githubusercontent.com/andreasbm/readme/master/assets/lines/rainbow.png)](#usage)
+
 ## ➤ Usage
 
 `lit-analyzer` analyzes an optional `input glob` and emits the output to the console as default. When the `input glob` is omitted it will analyze all components in `src`.
@@ -103,9 +43,9 @@
 $ lit-analyzer my-element.js
 $ lit-analyzer --format markdown --outFile result.md 
 ```
-
-[![-----------------------------------------------------](https://raw.githubusercontent.com/andreasbm/readme/master/assets/lines/rainbow.png)](#features)
-
+
+[![-----------------------------------------------------](https://raw.githubusercontent.com/andreasbm/readme/master/assets/lines/rainbow.png)](#features)
+
 ## ➤ Features
 
 **Validating custom elements**
@@ -175,7 +115,6 @@
 
 When using custom elements in HTML it is checked if the element has been imported and is available in the current context. It's considered imported if any imported module (or their imports) defines the custom element. You can disable this check by setting `skipMissingImports` to true in the configuration (see [Configuring the plugin](#configuring-the-plugin)).
 
-<<<<<<< HEAD
 The following example is considered a warning:
 ```js
 // No import of "my-element"
@@ -187,12 +126,6 @@
 import "my-element.js";
 html`<my-element></my-element>`
 ```
-=======
-
-[![-----------------------------------------------------](https://raw.githubusercontent.com/andreasbm/readme/master/assets/lines/rainbow.png)](#features)
-
-## ➤ Features
->>>>>>> f2f0a625
 
 
 #### ☯ Unclosed tag
@@ -553,41 +486,11 @@
 
 #### 💅 Validating CSS
 
-<<<<<<< HEAD
 `lit-analyzer` uses [vscode-html-languageservice](https://github.com/Microsoft/vscode-html-languageservice) to validate CSS.
-=======
-
-[![-----------------------------------------------------](https://raw.githubusercontent.com/andreasbm/readme/master/assets/lines/rainbow.png)](#feature-comparison)
-
-## ➤ Feature comparison
-This plugin is similar to [vscode-lit-html](https://github.com/mjbvz/vscode-lit-html) on many points. The power of `vscode-lit-html` is that it covers all the basic functionality of HTML in tagged templates so it's a plugin that can be easily used with other libraries than `lit-html`. However `ts-lit-plugin` aims to be a specialized plugin for working with `lit-element` so for example it supports `css` and discovers web components out of the box.
-
-Below is a comparison table of the two plugins.
-
-| Feature                 | [vscode-lit-html](https://github.com/mjbvz/vscode-lit-html)   | [vscode-lit-plugin](https://github.com/runem/vscode-lit-plugin) |
-|-------------------------|------------|------------|
-| CSS support             | ❌         | ✅         |
-| Goto definition         | ❌         | ✅         |
-| Check missing imports   | ❌         | ✅         |
-| Auto discover web components | ❌    | ✅         |
-| Template type checking  | ❌         | ✅         |
-| Report unknown tag names | ❌        | ✅         |
-| Report unknown attrs    | ❌         | ✅         |
-| Report unknown props    | ❌         | ✅         |
-| Report unknown events   | ❌         | ✅         |
-| Report unknown slots    | ❌         | ✅         |
-| Support for vscode custom data format | ❌| ✅    |
-| Auto close tags         | ✅         | ✅         |
-| Syntax Highlighting     | ✅         | ✅         |
-| Completions             | ✅         | ✅         |
-| Quick info on hover     | ✅         | ✅         |
-| Code folding            | ✅         | ⚠️ (disabled until problem with calling 'program.getSourceFile' is fixed) |
-| Formatting              | ✅         | ⚠️ (disabled until problem with nested templates is fixed) |
->>>>>>> f2f0a625
-
-
-[![-----------------------------------------------------](https://raw.githubusercontent.com/andreasbm/readme/master/assets/lines/rainbow.png)](#configuring-the-plugin)
-
+
+
+[![-----------------------------------------------------](https://raw.githubusercontent.com/andreasbm/readme/master/assets/lines/rainbow.png)](#configuring-the-plugin)
+
 ## ➤ Configuring the plugin
 
 If you are using the vscode plugin you can configure these options directly from extension settings. If not you can add the options directly to the `compilerOptions.plugins` section of your `ts-config.json` file.
@@ -693,29 +596,20 @@
 
 -   **Type**: [Vscode custom HTML data format](https://github.com/Microsoft/vscode-html-languageservice/blob/master/docs/customData.md) you can both specify a relative file paths or an entire objects with the data here. This value can both be an array and an object.
 -   **Description**: This plugin support the [custom vscode html data format](https://code.visualstudio.com/updates/v1_31#_html-and-css-custom-data-support) through this setting.
-<<<<<<< HEAD
- 
-
-
-
-[![-----------------------------------------------------](https://raw.githubusercontent.com/andreasbm/readme/master/assets/lines/rainbow.png)](#contributors)
-
-=======
-
-
-[![-----------------------------------------------------](https://raw.githubusercontent.com/andreasbm/readme/master/assets/lines/rainbow.png)](#contributors)
-
->>>>>>> f2f0a625
+
+
+[![-----------------------------------------------------](https://raw.githubusercontent.com/andreasbm/readme/master/assets/lines/rainbow.png)](#contributors)
+
 ## ➤ Contributors
-
+	
 
 | [<img alt="Rune Mehlsen" src="https://avatars2.githubusercontent.com/u/5372940?s=460&v=4" width="100">](https://twitter.com/runemehlsen) | [<img alt="Andreas Mehlsen" src="https://avatars1.githubusercontent.com/u/6267397?s=460&v=4" width="100">](https://twitter.com/andreasmehlsen) | [<img alt="You?" src="https://joeschmoe.io/api/v1/random" width="100">](https://github.com/runem/ts-lit-plugin/blob/master/CONTRIBUTING.md) |
 |:--------------------------------------------------:|:--------------------------------------------------:|:--------------------------------------------------:|
 | [Rune Mehlsen](https://twitter.com/runemehlsen)  | [Andreas Mehlsen](https://twitter.com/andreasmehlsen) | [You?](https://github.com/runem/ts-lit-plugin/blob/master/CONTRIBUTING.md) |
 
-
-[![-----------------------------------------------------](https://raw.githubusercontent.com/andreasbm/readme/master/assets/lines/rainbow.png)](#license)
-
+
+[![-----------------------------------------------------](https://raw.githubusercontent.com/andreasbm/readme/master/assets/lines/rainbow.png)](#license)
+
 ## ➤ License
-
+	
 Licensed under [MIT](https://opensource.org/licenses/MIT).