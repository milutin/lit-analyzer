{
	"name": "lit-plugin",
	"private": true,
	"displayName": "lit-plugin",
	"description": "Syntax highlighting, type checking and code completion for lit-html",
<<<<<<< HEAD
	"version": "1.4.2",
=======
	"version": "1.4.3",
>>>>>>> ddfd1f3b
	"publisher": "runem",
	"icon": "docs/assets/lit-plugin@256w.png",
	"license": "MIT",
	"engines": {
		"vscode": "^1.63.0"
	},
	"categories": [
		"Programming Languages"
	],
	"homepage": "https://github.com/runem/lit-analyzer",
	"bugs": {
		"url": "https://github.com/runem/lit-analyzer/issues",
		"email": "runemehlsen@gmail.com"
	},
	"repository": {
		"type": "git",
		"url": "https://github.com/runem/lit-analyzer.git"
	},
	"main": "bundle.js",
	"scripts": {
		"watch": "tsc -watch -p ./",
		"package": "wireit",
		"readme": "readme generate -i readme.blueprint.md -c readme.config.json",
		"test": "wireit",
		"build": "wireit",
		"test:normal": "wireit",
		"test:packaged": "wireit",
		"create-isolated-extension-dir": "wireit",
		"test:packaged-sequentialized": "wireit",
		"bundle": "wireit",
		"make-built-dir": "wireit"
	},
	"wireit": {
		"build": {
			"dependencies": [
				"../lit-analyzer:build",
				"make-built-dir"
			],
			"command": "tsc --build --pretty",
			"files": [
				"src/**/*",
				"tsconfig.json"
			],
			"output": [
				"out/**/*.js",
				"out/**/*.d.ts",
				"out/**/*.d.ts.map",
				".tsbuildinfo"
			],
			"clean": "if-file-deleted"
		},
		"test": {
			"dependencies": [
				"test:normal",
				"test:packaged-sequentialized"
			]
		},
		"test:normal": {
			"dependencies": [
				"build"
			],
			"files": [
				"package.json",
				"schemas/**/*"
			],
			"output": [],
			"command": "node ./out/test/scripts/test-runner.js ./built"
		},
		"test:packaged": {
			"dependencies": [
				"build",
				"create-isolated-extension-dir"
			],
			"files": [],
			"output": [],
			"command": "node ./out/test/scripts/test-runner.js ../../../packaged-extension/extension/"
		},
		"test:packaged-sequentialized": {
			"#comment": "like test:packaged, only it ensures that test:normal runs first",
			"dependencies": [
				"test:normal",
				"build",
				"create-isolated-extension-dir"
			],
			"files": [],
			"output": [],
			"command": "node ./out/test/scripts/test-runner.js ../../../packaged-extension/extension/"
		},
		"package": {
			"dependencies": [
				"make-built-dir"
			],
			"files": [],
			"output": [
				"out/packaged.vsix"
			],
			"command": "mkdir -p out && cd built && vsce package -o ../out/packaged.vsix"
		},
		"publish": {
			"dependencies": [
				"make-built-dir"
			],
			"command": "cd built && vsce publish"
		},
		"create-isolated-extension-dir": {
			"dependencies": [
				"package"
			],
			"files": [
				"out/packaged.vsix"
			],
			"command": "rm -rf ../../../packaged-extension/ && mkdir ../../../packaged-extension/ && unzip -qq ./out/packaged.vsix -d ../../../packaged-extension/",
			"clean": false
		},
		"bundle": {
			"dependencies": [
				"../lit-analyzer:build"
			],
			"command": "node esbuild.script.mjs",
			"files": [
				"src/**/*",
				"../ts-lit-plugin/src/**/*",
				"../ts-lit-plugin/index.js",
				"esbuild.script.mjs"
			],
			"output": [
				"built/bundle.js",
				"built/node_modules/ts-lit-plugin/index.js"
			]
		},
		"make-built-dir": {
			"dependencies": [
				"../ts-lit-plugin:build",
				"bundle"
			],
			"files": [
				"../ts-lit-plugin/package.json",
				"package.json",
				"schemas/**",
				"syntaxes/**",
				"docs/**",
				"README.md",
				"LICENSE.md",
				"copy-to-built.js"
			],
			"output": [
				"built/docs",
				"built/node_modules/typescript",
				"built/node_modules/ts-lit-plugin/package.json",
				"built/node_modules/ts-lit-plugin/index.js",
				"built/schemas",
				"built/syntaxes",
				"built/LICENSE.md",
				"built/package.json",
				"built/README.md"
			],
			"command": "node ./copy-to-built.js"
		}
	},
	"dependencies": {
		"typescript": "~5.2.2"
	},
	"devDependencies": {
		"@types/mocha": "^9.1.0",
		"@types/node": "^14.0.13",
		"@types/vscode": "^1.30.0",
		"esbuild": "^0.14.36",
		"lit-analyzer": "^2.0.3",
		"mocha": "^9.1.4",
		"vsce": "^2.7.0",
		"wireit": "^0.1.1"
	},
	"activationEvents": [
		"onCommand:lit-plugin.analyze",
		"onLanguage:javascript",
		"onLanguage:javascriptreact",
		"onLanguage:typescript",
		"onLanguage:typescriptreact"
	],
	"contributors": [
		{
			"name": "Rune Mehlsen",
			"url": "https://twitter.com/runemehlsen",
			"img": "https://avatars2.githubusercontent.com/u/5372940?s=460&v=4"
		},
		{
			"name": "Andreas Mehlsen",
			"url": "https://twitter.com/andreasmehlsen",
			"img": "https://avatars1.githubusercontent.com/u/6267397?s=460&v=4"
		},
		{
			"name": "You?",
			"img": "https://joeschmoe.io/api/v1/random",
			"url": "https://github.com/runem/lit-analyzer/blob/master/CONTRIBUTING.md"
		}
	],
	"contributes": {
		"commands": [
			{
				"command": "lit-plugin.analyze",
				"title": "Analyze lit-html templates"
			}
		],
		"configuration": [
			{
				"id": "lit-plugin",
				"title": "lit-plugin",
				"properties": {
					"lit-plugin.disable": {
						"type": "boolean",
						"description": "Completely disable this plugin.",
						"default": false
					},
					"lit-plugin.strict": {
						"type": "boolean",
						"description": "Enable strict mode.",
						"default": false
					},
					"lit-plugin.maxProjectImportDepth": {
						"type": "integer",
						"description": "Determines how many modules deep dependencies are followed to determine whether a custom element is available in the current file. When `-1` is used, dependencies will be followed infinitely deep.",
						"default": -1
					},
					"lit-plugin.maxNodeModuleImportDepth": {
						"type": "integer",
						"description": "Determines how many modules deep dependencies in npm packages are followed to determine whether a custom element is available in the current file. When `-1` is used, dependencies will be followed infinitely deep.",
						"default": 1
					},
					"lit-plugin.securitySystem": {
						"type": "string",
						"description": "The lit-html security sanitization strategy to assume.",
						"default": "off",
						"enum": [
							"off",
							"ClosureSafeTypes"
						]
					},
					"lit-plugin.htmlTemplateTags": {
						"type": "array",
						"description": "List of template tags to enable html support in.",
						"items": {
							"type": "string",
							"description": "Template tag function names."
						},
						"default": [
							"html",
							"raw"
						]
					},
					"lit-plugin.cssTemplateTags": {
						"type": "array",
						"description": "List of template tags to enable css support in.",
						"items": {
							"type": "string",
							"description": "Template tag function names."
						},
						"default": [
							"css"
						]
					},
					"lit-plugin.dontShowSuggestions": {
						"type": "boolean",
						"description": "Don't append messages suggesting how to fix diagnostics.",
						"default": false
					},
					"lit-plugin.globalTags": {
						"type": "array",
						"description": "List of html tag names that you expect to be present at all times.",
						"items": {
							"type": "string",
							"description": "Tag name."
						}
					},
					"lit-plugin.globalAttributes": {
						"type": "array",
						"description": "List of html attributes names that you expect to be present at all times. These attributes are not checked at all.",
						"items": {
							"type": "string",
							"description": "Attribute name."
						}
					},
					"lit-plugin.globalEvents": {
						"type": "array",
						"description": "List of event names that you expect to be present at all times. These events are not checked at all.",
						"items": {
							"type": "string",
							"description": "Event name."
						}
					},
					"lit-plugin.logging": {
						"type": "string",
						"description": "Log to a file called 'lit-plugin.log' which will be created in the root of the project.",
						"default": "off",
						"enum": [
							"off",
							"error",
							"warn",
							"debug",
							"verbose"
						]
					},
					"lit-plugin.rules.no-unknown-tag-name": {
						"type": "string",
						"description": "Check the existence of tag names.",
						"default": "default",
						"enum": [
							"default",
							"off",
							"warning",
							"error"
						]
					},
					"lit-plugin.rules.no-missing-import": {
						"type": "string",
						"description": "Check that custom elements used are imported.",
						"default": "default",
						"enum": [
							"default",
							"off",
							"warning",
							"error"
						]
					},
					"lit-plugin.rules.no-missing-element-type-definition": {
						"type": "string",
						"description": "This rule will ensure that custom elements are registered on the HTMLElementTagNameMap Typescript interface.",
						"default": "default",
						"enum": [
							"default",
							"off",
							"warning",
							"error"
						]
					},
					"lit-plugin.rules.no-unclosed-tag": {
						"type": "string",
						"description": "Check that all tags are properly closed.",
						"default": "default",
						"enum": [
							"default",
							"off",
							"warning",
							"error"
						]
					},
					"lit-plugin.rules.no-unknown-attribute": {
						"type": "string",
						"description": "Check the existence of attribute names.",
						"default": "default",
						"enum": [
							"default",
							"off",
							"warning",
							"error"
						]
					},
					"lit-plugin.rules.no-unknown-property": {
						"type": "string",
						"description": "Check the existence of property names.",
						"default": "default",
						"enum": [
							"default",
							"off",
							"warning",
							"error"
						]
					},
					"lit-plugin.rules.no-unknown-event": {
						"type": "string",
						"description": "Check the existence of event names.",
						"default": "default",
						"enum": [
							"default",
							"off",
							"warning",
							"error"
						]
					},
					"lit-plugin.rules.no-unknown-slot": {
						"type": "string",
						"description": "Check the existence of slot names (requires '@slot' jsdoc on custom element declarations).",
						"default": "default",
						"enum": [
							"default",
							"off",
							"warning",
							"error"
						]
					},
					"lit-plugin.rules.no-invalid-boolean-binding": {
						"type": "string",
						"description": "Disallow boolean attribute bindings on non-boolean types.",
						"default": "default",
						"enum": [
							"default",
							"off",
							"warning",
							"error"
						]
					},
					"lit-plugin.rules.no-expressionless-property-binding": {
						"type": "string",
						"description": "Disallow property bindings without an expression.",
						"default": "default",
						"enum": [
							"default",
							"off",
							"warning",
							"error"
						]
					},
					"lit-plugin.rules.no-noncallable-event-binding": {
						"type": "string",
						"description": "Disallow event listener bindings with a noncallable type.",
						"default": "default",
						"enum": [
							"default",
							"off",
							"warning",
							"error"
						]
					},
					"lit-plugin.rules.no-boolean-in-attribute-binding": {
						"type": "string",
						"description": "Disallow attribute bindings with a boolean type.",
						"default": "default",
						"enum": [
							"default",
							"off",
							"warning",
							"error"
						]
					},
					"lit-plugin.rules.no-complex-attribute-binding": {
						"type": "string",
						"description": "Disallow attribute bindings with a complex type.",
						"default": "default",
						"enum": [
							"default",
							"off",
							"warning",
							"error"
						]
					},
					"lit-plugin.rules.no-nullable-attribute-binding": {
						"type": "string",
						"description": "Disallow attribute bindings with nullable types such as \"null\" or \"undefined\".",
						"default": "default",
						"enum": [
							"default",
							"off",
							"warning",
							"error"
						]
					},
					"lit-plugin.rules.no-incompatible-type-binding": {
						"type": "string",
						"description": "Disallow incompatible type in bindings.",
						"default": "default",
						"enum": [
							"default",
							"off",
							"warning",
							"error"
						]
					},
					"lit-plugin.rules.no-invalid-directive-binding": {
						"type": "string",
						"description": "Disallow using built-in directives in unsupported bindings.",
						"default": "default",
						"enum": [
							"default",
							"off",
							"warning",
							"error"
						]
					},
					"lit-plugin.rules.no-incompatible-property-type": {
						"type": "string",
						"description": "Check the 'type' key of the @property decorator against the actual property type.",
						"default": "default",
						"enum": [
							"default",
							"off",
							"warning",
							"error"
						]
					},
					"lit-plugin.rules.no-invalid-attribute-name": {
						"type": "string",
						"description": "Check the validity of the attribute names.",
						"default": "default",
						"enum": [
							"default",
							"off",
							"warning",
							"error"
						]
					},
					"lit-plugin.rules.no-invalid-tag-name": {
						"type": "string",
						"description": "Check the validity of the tag name when defining custom elements.",
						"default": "default",
						"enum": [
							"default",
							"off",
							"warning",
							"error"
						]
					},
					"lit-plugin.rules.no-invalid-css": {
						"type": "string",
						"description": "Check CSS within the css tagged template literal.",
						"default": "default",
						"enum": [
							"default",
							"off",
							"warning",
							"error"
						]
					},
					"lit-plugin.customHtmlData": {
						"version": 1,
						"title": "VS Code HTML Custom Data format",
						"description": "Format for loading html data in VS Code's HTML custom data format",
						"type": "object",
						"required": [
							"version"
						],
						"properties": {
							"version": {
								"const": 1,
								"description": "The custom data version",
								"type": "number"
							},
							"tags": {
								"description": "Custom HTML tags",
								"type": "array",
								"items": {
									"type": "object",
									"required": [
										"name"
									],
									"defaultSnippets": [
										{
											"body": {
												"name": "$1",
												"description": "",
												"attributes": []
											}
										}
									],
									"properties": {
										"name": {
											"type": "string",
											"description": "Name of tag"
										},
										"description": {
											"type": "string",
											"description": "Description of tag shown in completion and hover"
										},
										"attributes": {
											"type": "array",
											"description": "A list of possible attributes for the tag",
											"items": {
												"type": "object",
												"required": [
													"name"
												],
												"defaultSnippets": [
													{
														"body": {
															"name": "$1",
															"description": "",
															"values": []
														}
													}
												],
												"properties": {
													"name": {
														"type": "string",
														"description": "Name of attribute"
													},
													"description": {
														"type": "string",
														"description": "Description of attribute shown in completion and hover"
													},
													"valueSet": {
														"type": "string",
														"description": "Name of the matching attribute value set"
													},
													"values": {
														"type": "array",
														"description": "A list of possible values for the attribute",
														"items": {
															"type": "object",
															"required": [
																"name"
															],
															"defaultSnippets": [
																{
																	"body": {
																		"name": "$1",
																		"description": ""
																	}
																}
															],
															"properties": {
																"name": {
																	"type": "string",
																	"description": "Name of attribute value"
																},
																"description": {
																	"type": "string",
																	"description": "Description of attribute value shown in completion and hover"
																}
															}
														}
													}
												}
											}
										}
									}
								}
							},
							"globalAttributes": {
								"description": "Custom HTML global attributes",
								"type": "array",
								"items": {
									"type": "object",
									"required": [
										"name"
									],
									"defaultSnippets": [
										{
											"body": {
												"name": "$1",
												"description": "",
												"values": []
											}
										}
									],
									"properties": {
										"name": {
											"type": "string",
											"description": "Name of attribute"
										},
										"description": {
											"type": "string",
											"description": "Description of attribute shown in completion and hover"
										},
										"valueSet": {
											"type": "string",
											"description": "Name of the matching attribute value set"
										},
										"values": {
											"type": "array",
											"description": "A list of possible values for the attribute",
											"items": {
												"type": "object",
												"required": [
													"name"
												],
												"defaultSnippets": [
													{
														"body": {
															"name": "$1",
															"description": ""
														}
													}
												],
												"properties": {
													"name": {
														"type": "string",
														"description": "Name of attribute value"
													},
													"description": {
														"type": "string",
														"description": "Description of attribute value shown in completion and hover"
													}
												}
											}
										}
									}
								}
							},
							"valueSets": {
								"description": "A set of attribute value. When an attribute refers to an attribute set, its value completion will use valuse from that set",
								"type": "array",
								"items": {
									"type": "object",
									"required": [
										"name"
									],
									"defaultSnippets": [
										{
											"body": {
												"name": "$1",
												"description": "",
												"values": []
											}
										}
									],
									"properties": {
										"name": {
											"type": "string",
											"description": "Name of attribute value in value set"
										},
										"values": {
											"type": "array",
											"description": "A list of possible values for the attribute",
											"items": {
												"type": "object",
												"required": [
													"name"
												],
												"defaultSnippets": [
													{
														"body": {
															"name": "$1",
															"description": ""
														}
													}
												],
												"properties": {
													"name": {
														"type": "string",
														"description": "Name of attribute value"
													},
													"description": {
														"type": "string",
														"description": "Description of attribute value shown in completion and hover"
													}
												}
											}
										}
									}
								}
							}
						}
					}
				}
			}
		],
		"typescriptServerPlugins": [
			{
				"name": "ts-lit-plugin",
				"enableForWorkspaceTypeScriptVersions": true
			}
		],
		"jsonValidation": [
			{
				"fileMatch": "jsconfig*.json",
				"url": "./schemas/tsconfig.schema.json"
			},
			{
				"fileMatch": "tsconfig*.json",
				"url": "./schemas/tsconfig.schema.json"
			}
		],
		"grammars": [
			{
				"injectTo": [
					"source.js",
					"source.js.jsx",
					"source.jsx",
					"source.ts",
					"source.tsx",
					"text.html.basic"
				],
				"scopeName": "inline.lit-html",
				"path": "./syntaxes/vscode-lit-html/lit-html.json",
				"embeddedLanguages": {
					"meta.embedded.block.html": "html",
					"meta.embedded.block.css": "css",
					"source.css": "css"
				}
			},
			{
				"injectTo": [
					"source.js",
					"source.js.jsx",
					"source.jsx",
					"source.ts",
					"source.tsx",
					"text.html.basic"
				],
				"scopeName": "inline.lit-html.string.injection",
				"path": "./syntaxes/vscode-lit-html/lit-html-string-injection.json",
				"embeddedLanguages": {
					"meta.template.expression.ts": "typescript"
				}
			},
			{
				"injectTo": [
					"source.js",
					"source.js.jsx",
					"source.jsx",
					"source.ts",
					"source.tsx",
					"text.html.basic"
				],
				"scopeName": "inline.lit-html.style.injection",
				"path": "./syntaxes/vscode-lit-html/lit-html-style-injection.json",
				"embeddedLanguages": {
					"meta.template.expression.ts": "typescript"
				}
			},
			{
				"injectTo": [
					"source.js",
					"source.js.jsx",
					"source.jsx",
					"source.ts",
					"source.tsx",
					"text.html.basic"
				],
				"scopeName": "inline.lit-html-svg",
				"path": "./syntaxes/vscode-lit-html/lit-html-svg.json",
				"embeddedLanguages": {
					"meta.embedded.block.svg": "xml"
				}
			},
			{
				"scopeName": "source.css.styled",
				"path": "./syntaxes/vscode-styled-components/css.styled.json"
			},
			{
				"injectTo": [
					"source.js",
					"source.ts",
					"source.jsx",
					"source.js.jsx",
					"source.tsx"
				],
				"scopeName": "styled",
				"path": "./syntaxes/vscode-styled-components/styled-components.json",
				"embeddedLanguages": {
					"source.css.scss": "css",
					"meta.embedded.line.ts": "typescript"
				}
			}
		]
	}
}<|MERGE_RESOLUTION|>--- conflicted
+++ resolved
@@ -3,11 +3,7 @@
 	"private": true,
 	"displayName": "lit-plugin",
 	"description": "Syntax highlighting, type checking and code completion for lit-html",
-<<<<<<< HEAD
-	"version": "1.4.2",
-=======
 	"version": "1.4.3",
->>>>>>> ddfd1f3b
 	"publisher": "runem",
 	"icon": "docs/assets/lit-plugin@256w.png",
 	"license": "MIT",
