import { HtmlData } from "./parse/parse-html-data/html-data-tag";
import { LitDiagnosticSeverity } from "./types/lit-diagnostic";

export type LitAnalyzerRuleId =
	| "no-unknown-tag-name"
	| "no-missing-import"
	| "no-unclosed-tag"
	| "no-unknown-attribute"
	| "no-unknown-property"
	| "no-unknown-event"
	| "no-unknown-slot"
	| "no-unintended-mixed-binding"
	| "no-invalid-boolean-binding"
	| "no-expressionless-property-binding"
	| "no-noncallable-event-binding"
	| "no-boolean-in-attribute-binding"
	| "no-complex-attribute-binding"
	| "no-nullable-attribute-binding"
	| "no-incompatible-type-binding"
	| "no-invalid-directive-binding"
	| "no-incompatible-property-type"
	| "no-invalid-attribute-name"
	| "no-invalid-tag-name"
	| "no-invalid-css"
<<<<<<< HEAD
	| "no-property-visibility-mismatch";
=======
	| "no-legacy-attribute";
>>>>>>> 83d49d79

export const ALL_RULE_NAMES: LitAnalyzerRuleId[] = [
	"no-unknown-tag-name",
	"no-missing-import",
	"no-unclosed-tag",
	"no-unknown-attribute",
	"no-unknown-property",
	"no-unknown-event",
	"no-unknown-slot",
	"no-unintended-mixed-binding",
	"no-invalid-boolean-binding",
	"no-expressionless-property-binding",
	"no-noncallable-event-binding",
	"no-boolean-in-attribute-binding",
	"no-complex-attribute-binding",
	"no-nullable-attribute-binding",
	"no-incompatible-type-binding",
	"no-invalid-directive-binding",
	"no-incompatible-property-type",
	"no-invalid-attribute-name",
	"no-invalid-tag-name",
	"no-invalid-css",
<<<<<<< HEAD
	"no-property-visibility-mismatch"
=======
	"no-legacy-attribute"
>>>>>>> 83d49d79
];

export type LitAnalyzerRuleSeverity = "off" | "warn" | "warning" | "error" | 0 | 1 | 2 | true | false;

export type LitAnalyzerRules = Partial<Record<LitAnalyzerRuleId, LitAnalyzerRuleSeverity | [LitAnalyzerRuleSeverity]>>;

const DEFAULT_RULES_NOSTRICT: Required<LitAnalyzerRules> = {
	"no-unknown-tag-name": "off",
	"no-missing-import": "off",
	"no-unclosed-tag": "warn",
	"no-unknown-attribute": "off",
	"no-unknown-property": "off",
	"no-unknown-event": "off",
	"no-unknown-slot": "off",
	"no-unintended-mixed-binding": "warn",
	"no-invalid-boolean-binding": "error",
	"no-expressionless-property-binding": "error",
	"no-noncallable-event-binding": "error",
	"no-boolean-in-attribute-binding": "error",
	"no-complex-attribute-binding": "error",
	"no-nullable-attribute-binding": "error",
	"no-incompatible-type-binding": "error",
	"no-invalid-directive-binding": "error",
	"no-incompatible-property-type": "warn",
	"no-invalid-attribute-name": "error",
	"no-invalid-tag-name": "error",
	"no-invalid-css": "warn",
<<<<<<< HEAD
	"no-property-visibility-mismatch": "off"
=======
	"no-legacy-attribute": "off"
>>>>>>> 83d49d79
};

const DEFAULT_RULES_STRICT: Required<LitAnalyzerRules> = {
	"no-unknown-tag-name": "warn",
	"no-missing-import": "warn",
	"no-unclosed-tag": "error",
	"no-unknown-attribute": "warn",
	"no-unknown-property": "warn",
	"no-unknown-event": "off",
	"no-unknown-slot": "warn",
	"no-unintended-mixed-binding": "warn",
	"no-invalid-boolean-binding": "error",
	"no-expressionless-property-binding": "error",
	"no-noncallable-event-binding": "error",
	"no-boolean-in-attribute-binding": "error",
	"no-complex-attribute-binding": "error",
	"no-nullable-attribute-binding": "error",
	"no-incompatible-type-binding": "error",
	"no-invalid-directive-binding": "error",
	"no-incompatible-property-type": "warn",
	"no-invalid-attribute-name": "error",
	"no-invalid-tag-name": "error",
	"no-invalid-css": "error",
<<<<<<< HEAD
	"no-property-visibility-mismatch": "error"
=======
	"no-legacy-attribute": "off"
>>>>>>> 83d49d79
};

export function ruleSeverity(rules: LitAnalyzerConfig | LitAnalyzerRules, ruleId: LitAnalyzerRuleId): LitAnalyzerRuleSeverity {
	if ("rules" in rules) return ruleSeverity(rules.rules, ruleId);

	const ruleConfig = rules[ruleId] || "off";
	return Array.isArray(ruleConfig) ? ruleConfig[0] : ruleConfig;
}

export function isRuleDisabled(config: LitAnalyzerConfig, ruleId: LitAnalyzerRuleId): boolean {
	return ["off", 0, false].includes(ruleSeverity(config, ruleId));
}

export function isRuleEnabled(config: LitAnalyzerConfig, ruleId: LitAnalyzerRuleId): boolean {
	return !isRuleDisabled(config, ruleId);
}

export function litDiagnosticRuleSeverity(config: LitAnalyzerConfig, ruleId: LitAnalyzerRuleId): LitDiagnosticSeverity {
	switch (ruleSeverity(config, ruleId)) {
		case "off":
		case false:
		case 0:
			return "warning";

		case "warn":
		case "warning":
		case true:
		case 1:
			return "warning";

		case "error":
		case 2:
			return "error";
	}
}

export type LitAnalyzerLogging = "off" | "error" | "warn" | "debug" | "verbose";

export type LitSecuritySystem = "off" | "ClosureSafeTypes";

export interface LitAnalyzerConfig {
	strict: boolean;
	rules: LitAnalyzerRules;
	securitySystem: LitSecuritySystem;

	disable: boolean;
	logging: LitAnalyzerLogging;
	cwd: string;
	format: { disable: boolean };

	htmlTemplateTags: string[];
	cssTemplateTags: string[];

	dontShowSuggestions: boolean;
	dontSuggestConfigChanges: boolean;

	globalTags: string[];
	globalAttributes: string[];
	globalEvents: string[];
	customHtmlData: (string | HtmlData)[] | string | HtmlData;
}

function expectNever(never: never) {
	return never;
}

/**
 * Parses a partial user configuration and returns a full options object with defaults.
 * @param userOptions
 */
export function makeConfig(userOptions: Partial<LitAnalyzerConfig> = {}): LitAnalyzerConfig {
	let securitySystem = userOptions.securitySystem || "off";
	switch (securitySystem) {
		case "off":
		case "ClosureSafeTypes":
			break; // legal values
		default:
			// Log an error here? Or maybe throw?
			expectNever(securitySystem);
			// Unknown values get converted to "off".
			securitySystem = "off";
	}

	return {
		strict: userOptions.strict || false,
		rules: makeRules(userOptions),
		securitySystem: userOptions.securitySystem || "off",

		disable: userOptions.disable || false,
		logging: userOptions.logging || "off",
		cwd: userOptions.cwd || process.cwd(),
		format: {
			disable: userOptions.format != null ? userOptions.format.disable : undefined || false // always disable formating for now
		},
		dontSuggestConfigChanges: userOptions.dontSuggestConfigChanges || false,
		dontShowSuggestions: userOptions.dontShowSuggestions || getDeprecatedOption(userOptions, "skipSuggestions") || false,

		// Template tags
		htmlTemplateTags: userOptions.htmlTemplateTags || ["html", "raw"],
		cssTemplateTags: userOptions.cssTemplateTags || ["css"],

		// Global additions
		globalTags: userOptions.globalTags || getDeprecatedOption(userOptions, "externalHtmlTagNames") || [],
		globalAttributes: userOptions.globalAttributes || [],
		globalEvents: userOptions.globalEvents || [],
		customHtmlData: userOptions.customHtmlData || []
	};
}

function getDeprecatedOption<T>(userOptions: Partial<LitAnalyzerConfig>, name: string): T | undefined {
	return (userOptions as Record<string, T>)[name];
}

export function makeRules(userOptions: Partial<LitAnalyzerConfig>): LitAnalyzerRules {
	const mappedDeprecatedRules = getDeprecatedMappedRules(userOptions);
	const defaultRules = getDefaultRules(userOptions);
	const userRules = getUserRules(userOptions);

	return Object.assign({}, defaultRules, mappedDeprecatedRules, userRules);
}

function getUserRules(userOptions: Partial<LitAnalyzerConfig>): LitAnalyzerRules {
	return userOptions.rules || {};
}

function getDefaultRules(userOptions: Partial<LitAnalyzerConfig>): LitAnalyzerRules {
	const isStrict = userOptions.strict || false;

	if (isStrict) {
		return DEFAULT_RULES_STRICT;
	} else {
		return DEFAULT_RULES_NOSTRICT;
	}
}

function getDeprecatedMappedRules(userOptions: Partial<LitAnalyzerConfig>): LitAnalyzerRules {
	const mappedDeprecatedRules: LitAnalyzerRules = {};

	if (getDeprecatedOption(userOptions, "skipMissingImports") === true) {
		mappedDeprecatedRules["no-missing-import"] = "off";
	}

	if (getDeprecatedOption(userOptions, "skipUnknownTags") === true) {
		mappedDeprecatedRules["no-unknown-tag-name"] = "off";
	}

	if (getDeprecatedOption(userOptions, "skipUnknownAttributes") === true) {
		mappedDeprecatedRules["no-unknown-attribute"] = "off";
	}

	if (getDeprecatedOption(userOptions, "skipUnknownProperties") === true) {
		mappedDeprecatedRules["no-unknown-property"] = "off";
	}

	if (getDeprecatedOption(userOptions, "skipUnknownSlots") === true) {
		mappedDeprecatedRules["no-unknown-slot"] = "off";
	}

	if (getDeprecatedOption(userOptions, "skipCssChecks") === true) {
		mappedDeprecatedRules["no-invalid-css"] = "off";
	}

	if (getDeprecatedOption(userOptions, "checkUnknownEvents") === true) {
		mappedDeprecatedRules["no-unknown-event"] = "warn";
	}

	if (getDeprecatedOption(userOptions, "skipTypeChecking") === true) {
		Object.assign(mappedDeprecatedRules, {
			"no-invalid-boolean-binding": "off",
			"no-noncallable-event-binding": "off",
			"no-boolean-in-attribute-binding": "off",
			"no-complex-attribute-binding": "off",
			"no-nullable-attribute-binding": "off",
			"no-incompatible-type-binding": "off",
			"no-incompatible-property-type": "off"
		} as LitAnalyzerRules);
	}

	return mappedDeprecatedRules;
}<|MERGE_RESOLUTION|>--- conflicted
+++ resolved
@@ -22,11 +22,8 @@
 	| "no-invalid-attribute-name"
 	| "no-invalid-tag-name"
 	| "no-invalid-css"
-<<<<<<< HEAD
-	| "no-property-visibility-mismatch";
-=======
+	| "no-property-visibility-mismatch"
 	| "no-legacy-attribute";
->>>>>>> 83d49d79
 
 export const ALL_RULE_NAMES: LitAnalyzerRuleId[] = [
 	"no-unknown-tag-name",
@@ -49,11 +46,8 @@
 	"no-invalid-attribute-name",
 	"no-invalid-tag-name",
 	"no-invalid-css",
-<<<<<<< HEAD
-	"no-property-visibility-mismatch"
-=======
+	"no-property-visibility-mismatch",
 	"no-legacy-attribute"
->>>>>>> 83d49d79
 ];
 
 export type LitAnalyzerRuleSeverity = "off" | "warn" | "warning" | "error" | 0 | 1 | 2 | true | false;
@@ -81,11 +75,8 @@
 	"no-invalid-attribute-name": "error",
 	"no-invalid-tag-name": "error",
 	"no-invalid-css": "warn",
-<<<<<<< HEAD
-	"no-property-visibility-mismatch": "off"
-=======
+	"no-property-visibility-mismatch": "off",
 	"no-legacy-attribute": "off"
->>>>>>> 83d49d79
 };
 
 const DEFAULT_RULES_STRICT: Required<LitAnalyzerRules> = {
@@ -109,11 +100,8 @@
 	"no-invalid-attribute-name": "error",
 	"no-invalid-tag-name": "error",
 	"no-invalid-css": "error",
-<<<<<<< HEAD
-	"no-property-visibility-mismatch": "error"
-=======
+	"no-property-visibility-mismatch": "error",
 	"no-legacy-attribute": "off"
->>>>>>> 83d49d79
 };
 
 export function ruleSeverity(rules: LitAnalyzerConfig | LitAnalyzerRules, ruleId: LitAnalyzerRuleId): LitAnalyzerRuleSeverity {
