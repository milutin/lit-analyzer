import { getDiagnostics } from "../helpers/analyze";
import { hasDiagnostic, hasNoDiagnostics } from "../helpers/assert";
import { tsTest } from "../helpers/ts-test";

tsTest("Cannot use 'ifDefined' directive in boolean attribute binding", t => {
	const { diagnostics } = getDiagnostics('type ifDefined = Function; html`<input ?maxlength="${ifDefined({} as number | undefined)}" />`');
	hasDiagnostic(t, diagnostics, "no-invalid-directive-binding");
});

tsTest("Can use 'ifDefined' directive in attribute binding", t => {
	const { diagnostics } = getDiagnostics('type ifDefined = Function; html`<input maxlength="${ifDefined({} as number | undefined)}" />`');
	hasNoDiagnostics(t, diagnostics);
});

tsTest("Cannot use 'ifDefined' directive in property binding", t => {
	const { diagnostics } = getDiagnostics('type ifDefined = Function; html`<input .maxLength="${ifDefined({} as number | undefined)}" />`');
	hasDiagnostic(t, diagnostics, "no-invalid-directive-binding");
});

tsTest("Cannot use 'ifDefined' directive in event listener binding", t => {
	const { diagnostics } = getDiagnostics('type ifDefined = Function; html`<input @max="${ifDefined(() => {})}" />`');
	hasDiagnostic(t, diagnostics, "no-invalid-directive-binding");
});

<<<<<<< HEAD
tsTest("Can use 'classMap' directive on class attribute", t => {
=======
test("Cannot use 'live' directive in attribute binding with non-string type", t => {
	const { diagnostics } = getDiagnostics('type live = Function; html`<input value="${live(123)}" />`');
	hasDiagnostic(t, diagnostics, "no-invalid-directive-binding");
});

test("Can use 'live' directive in attribute binding with string type", t => {
	const { diagnostics } = getDiagnostics("type live = Function; html`<input value=\"${live('test')}\" />`");
	hasNoDiagnostics(t, diagnostics);
});

test("Can use 'live' directive in property binding", t => {
	const { diagnostics } = getDiagnostics('type live = Function; html`<input .maxLength="${live(123)}" />`');
	hasNoDiagnostics(t, diagnostics);
});

test("Can use 'classMap' directive on class attribute", t => {
>>>>>>> 83d49d79
	const { diagnostics } = getDiagnostics('type classMap = Function; html`<input class="${classMap({foo: true})}" />`');
	hasNoDiagnostics(t, diagnostics);
});

tsTest("Cannot use 'classMap' directive on non-class attribute", t => {
	const { diagnostics } = getDiagnostics('type classMap = Function; html`<input notclass="${classMap({foo: true})}" />`');
	hasDiagnostic(t, diagnostics, "no-invalid-directive-binding");
});

tsTest("Cannot use 'classMap' directive in property binding", t => {
	const { diagnostics } = getDiagnostics('type classMap = Function; html`<input .class="${classMap({foo: true})}" />`');
	hasDiagnostic(t, diagnostics, "no-invalid-directive-binding");
});

tsTest("Can use 'styleMap' directive on style attribute", t => {
	const { diagnostics } = getDiagnostics('type styleMap = Function; html`<input style="${styleMap({color: "white"})}" />`');
	hasNoDiagnostics(t, diagnostics);
});

tsTest("Cannot use 'styleMap' directive on non-style attribute", t => {
	const { diagnostics } = getDiagnostics('type styleMap = Function; html`<input nonstyle="${styleMap({color: "white"})}" />`');
	hasDiagnostic(t, diagnostics, "no-invalid-directive-binding");
});

tsTest("Cannot use 'styleMap' directive in property binding", t => {
	const { diagnostics } = getDiagnostics('type classMap = Function; html`<input .style="${styleMap({color: "white"})}" />`');
	hasDiagnostic(t, diagnostics, "no-invalid-directive-binding");
});

tsTest("Cannot use 'unsafeHTML' directive in attribute binding", t => {
	const { diagnostics } = getDiagnostics('type unsafeHTML = Function; html`<input maxlength="${unsafeHTML("<h1>Hello</h1>")}" />`');
	hasDiagnostic(t, diagnostics, "no-invalid-directive-binding");
});

tsTest("Can use 'unsafeHTML' directive text binding", t => {
	const { diagnostics } = getDiagnostics('type unsafeHTML = Function; html`<div>${unsafeHTML("<h1>Hello</h1>")}"</div>`');
	hasNoDiagnostics(t, diagnostics);
});

test("Can use 'unsafeSVG' directive text binding", t => {
	const { diagnostics } = getDiagnostics('type unsafeSVG = Function; html`<svg>${unsafeSVG("<circle cx="50" cy="50" r="40" fill="red" />")}"</svg>`');
	hasNoDiagnostics(t, diagnostics);
});

test("Can use 'templateContent' directive text binding", t => {
	const { diagnostics } = getDiagnostics(
		'const templateEl = document.querySelector("template#myContent"); type templateContent = Function; html`<div>${templateContent(templateEl)}"</div>`'
	);
	hasNoDiagnostics(t, diagnostics);
});<|MERGE_RESOLUTION|>--- conflicted
+++ resolved
@@ -22,26 +22,22 @@
 	hasDiagnostic(t, diagnostics, "no-invalid-directive-binding");
 });
 
-<<<<<<< HEAD
-tsTest("Can use 'classMap' directive on class attribute", t => {
-=======
-test("Cannot use 'live' directive in attribute binding with non-string type", t => {
+tsTest("Cannot use 'live' directive in attribute binding with non-string type", t => {
 	const { diagnostics } = getDiagnostics('type live = Function; html`<input value="${live(123)}" />`');
 	hasDiagnostic(t, diagnostics, "no-invalid-directive-binding");
 });
 
-test("Can use 'live' directive in attribute binding with string type", t => {
+tsTest("Can use 'live' directive in attribute binding with string type", t => {
 	const { diagnostics } = getDiagnostics("type live = Function; html`<input value=\"${live('test')}\" />`");
 	hasNoDiagnostics(t, diagnostics);
 });
 
-test("Can use 'live' directive in property binding", t => {
+tsTest("Can use 'live' directive in property binding", t => {
 	const { diagnostics } = getDiagnostics('type live = Function; html`<input .maxLength="${live(123)}" />`');
 	hasNoDiagnostics(t, diagnostics);
 });
 
-test("Can use 'classMap' directive on class attribute", t => {
->>>>>>> 83d49d79
+tsTest("Can use 'classMap' directive on class attribute", t => {
 	const { diagnostics } = getDiagnostics('type classMap = Function; html`<input class="${classMap({foo: true})}" />`');
 	hasNoDiagnostics(t, diagnostics);
 });
@@ -81,12 +77,12 @@
 	hasNoDiagnostics(t, diagnostics);
 });
 
-test("Can use 'unsafeSVG' directive text binding", t => {
+tsTest("Can use 'unsafeSVG' directive text binding", t => {
 	const { diagnostics } = getDiagnostics('type unsafeSVG = Function; html`<svg>${unsafeSVG("<circle cx="50" cy="50" r="40" fill="red" />")}"</svg>`');
 	hasNoDiagnostics(t, diagnostics);
 });
 
-test("Can use 'templateContent' directive text binding", t => {
+tsTest("Can use 'templateContent' directive text binding", t => {
 	const { diagnostics } = getDiagnostics(
 		'const templateEl = document.querySelector("template#myContent"); type templateContent = Function; html`<div>${templateContent(templateEl)}"</div>`'
 	);
