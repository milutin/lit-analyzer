--- conflicted
+++ resolved
@@ -32,41 +32,26 @@
 	const htmlTag = htmlStore.getHtmlTag(htmlNode);
 
 	if (htmlTag == null) {
-<<<<<<< HEAD
 		if (isRuleEnabled(config, "no-unknown-tag-name")) {
 			const suggestedName = findBestStringMatch(htmlNode.tagName, Array.from(htmlStore.getGlobalTags()).map(tag => tag.tagName));
+
+			let suggestion = `Check that you've imported the element, and that it's declared on the HTMLElementTagNameMap.`;
+
+			if (!config.dontSuggestConfigChanges) {
+				suggestion += ` If it can't be imported, consider adding it to the 'globalTags' plugin configuration or disabling the check using 'skipUnknownTags'.`;
+			}
 
 			reports.push({
 				kind: LitHtmlDiagnosticKind.UNKNOWN_TAG,
 				message: `Unknown tag "${htmlNode.tagName}"${suggestedName ? `. Did you mean '${suggestedName}'?` : ""}`,
-				suggestion: `Please consider adding it to the 'globalTags' plugin configuration or disabling the check using 'skipUnknownTags'.`,
 				location: { document, ...htmlNode.location.name },
 				source: "no-unknown-tag-name",
 				severity: litDiagnosticRuleSeverity(config, "no-unknown-tag-name"),
+				suggestion,
 				htmlNode,
 				suggestedName
 			});
 		}
-=======
-		if (config.skipUnknownTags) return [];
-
-		const suggestedName = findBestStringMatch(htmlNode.tagName, Array.from(htmlStore.getGlobalTags()).map(tag => tag.tagName));
-
-		const report: LitHtmlDiagnostic = {
-			kind: LitHtmlDiagnosticKind.UNKNOWN_TAG,
-			message: `Unknown tag <${htmlNode.tagName}>${suggestedName ? `. Did you mean <${suggestedName}>?` : ""}`,
-			location: { document, ...htmlNode.location.name },
-			severity: "warning",
-			suggestion: `Check that you've imported the element, and that it's declared on the HTMLElementTagNameMap.`,
-			htmlNode,
-			suggestedName
-		};
-		if (!config.dontSuggestConfigChanges) {
-			report.suggestion += ` If it can't be imported, consider adding it to the 'globalTags' plugin configuration or disabling the check using 'skipUnknownTags'.`;
-		}
-
-		reports.push(report);
->>>>>>> f2f0a625
 	} else if (htmlTag.declaration != null) {
 		//const declaration = htmlTag.declaration;
 
